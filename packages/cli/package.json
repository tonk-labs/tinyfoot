{
  "name": "@tonk/cli",
<<<<<<< HEAD
  "version": "0.1.4",
=======
  "version": "0.1.3",
>>>>>>> e08dfc24
  "description": "The Tonk stack command line utility",
  "type": "module",
  "bin": {
    "tonk": "./bin/tonk.js"
  },
  "exports": {
    ".": "./dist/index.js"
  },
  "typesVersions": {
    "*": {
      "index": [
        "./dist/index.d.ts"
      ]
    }
  },
  "files": [
    "bin",
    "dist",
    "scripts"
  ],
  "scripts": {
    "build": "tsup && chmod +x ./dist/tonk.js && npm run copy-scripts",
    "copy-scripts": "mkdir -p ./dist/scripts && cp -r ./scripts/* ./dist/scripts/",
    "dev": "tsup --watch",
    "clean": "gts clean",
    "lint": "gts lint",
    "test": "vitest run",
    "prepublishOnly": "npm run build",
    "compile": "tsc",
    "fix": "gts fix",
    "prepare": "npm run compile",
    "pretest": "npm run compile",
    "posttest": "npm run lint"
  },
  "dependencies": {
    "@tonk/server": "^0.1.0",
    "chalk": "^5.3.0",
    "commander": "^11.1.0",
    "dotenv": "^16.4.7",
    "execa": "^8.0.1",
    "fastmcp": "^1.20.2",
    "fs-extra": "^11.2.0",
    "gradient-string": "^2.0.2",
    "inquirer": "^9.2.12",
    "listr2": "^8.2.5",
    "open": "^10.1.0",
    "ora": "^7.0.1",
    "zod": "^3.24.2"
  },
  "devDependencies": {
    "@types/fs-extra": "^11.0.4",
    "@types/gradient-string": "^1.1.5",
    "@types/inquirer": "^9.0.7",
    "@types/node": "^22.7.5",
    "gts": "^6.0.2",
    "rimraf": "^5.0.5",
    "tsup": "^8.0.1",
    "typescript": "^5.6.3",
    "vitest": "^1.0.4"
  },
  "engines": {
    "node": ">=18"
  },
  "keywords": [
    "cli",
    "ai",
    "crdt",
    "local-first"
  ],
  "author": "tonk-labs",
  "license": "MIT",
  "repository": {
    "type": "git",
    "url": "https://github.com/tonk-labs/tonk.git",
    "directory": "packages/cli"
  },
  "bugs": {
    "url": "https://github.com/tonk-labs/tonk/issues"
  },
  "homepage": "https://github.com/tonk-labs/tonk#readme"
}<|MERGE_RESOLUTION|>--- conflicted
+++ resolved
@@ -1,10 +1,6 @@
 {
   "name": "@tonk/cli",
-<<<<<<< HEAD
   "version": "0.1.4",
-=======
-  "version": "0.1.3",
->>>>>>> e08dfc24
   "description": "The Tonk stack command line utility",
   "type": "module",
   "bin": {
